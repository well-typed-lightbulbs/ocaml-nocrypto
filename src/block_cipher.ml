
open Nc_common
open Algo_types.Block


module Modes = struct

  module Base_of ( C : Cipher_raw ) : Cipher_base = struct

    type key = C.ekey * C.dkey

    let of_secret cs = C.(e_of_secret cs, d_of_secret cs)

    let (key_sizes, block_size) = C.(key_sizes, block_size)

    let encrypt ~key: (key, _) plain =
      let cipher = Cstruct.create block_size in
      ( C.encrypt_block ~key plain cipher ; cipher )

    let decrypt ~key: (_, key) cipher =
      let plain = Cstruct.create block_size in
      ( C.decrypt_block ~key cipher plain ; plain )
  end

  module ECB_of ( C : Cipher_raw ) : ECB = struct

    open Cstruct

    type key = C.ekey * C.dkey

    let (key_sizes, block_size) = C.(key_sizes, block_size)

    let of_secret sec = C.(e_of_secret sec, d_of_secret sec)

    let encrypt, decrypt =
      let ecb f key source =
        let rec loop src = function
          | dst when Cs.null dst -> ()
          | dst ->
              f ~key src dst ;
              loop (shift src block_size)
                   (shift dst block_size) in
        let dst = create @@ len source in
        ( loop source dst ; dst ) in
      (fun ~key:(key, _) -> ecb C.encrypt_block key),
      (fun ~key:(_, key) -> ecb C.decrypt_block key)

  end

  module CBC_of ( C : Cipher_raw ) : CBC = struct

    open Cstruct

    type result = { message : Cstruct.t ; iv : Cstruct.t }
    type key    = C.ekey * C.dkey

    let (key_sizes, block_size) = C.(key_sizes, block_size)

    let of_secret sec = C.(e_of_secret sec, d_of_secret sec)

    let encrypt ~key:(key, _) ~iv plain =
      let rec loop iv = function
        | plain when Cs.null plain -> iv
        | plain ->
            Cs.xor_into iv plain block_size ;
            C.encrypt_block ~key plain plain ;
            loop (sub plain 0 block_size)
                 (shift plain block_size)
      in
      let dst = Cs.clone plain in
      let iv' = loop iv dst in
      { message = dst ; iv = iv' }

    let decrypt ~key:(_, key) ~iv cipher =
      let rec loop iv src = function
        | dst when Cs.null dst -> iv
        | dst ->
            C.decrypt_block ~key src dst ;
            Cs.xor_into iv dst block_size ;
            loop (sub src 0 block_size)
                 (shift src block_size)
                 (shift dst block_size)
      in
      let dst = create @@ len cipher in
      let iv' = loop iv cipher dst in
      { message = dst ; iv = iv' }

  end

  module CTR_of ( C : Cipher_raw ) ( CNT : Counter ) : CTR = struct

    open Cstruct

    type key = C.ekey

    let (key_sizes, block_size) = C.(key_sizes, block_size)

    let of_secret = C.e_of_secret

    let stream ~key ~ctr size =
      let rec loop ctr cs = function
        | 0 -> ()
        | n ->
            C.encrypt_block ~key ctr cs ;
            CNT.increment ctr ;
            loop ctr (shift cs block_size) (pred n) in
      let blocks = cdiv size block_size in
      let res    = create (blocks * block_size) in
      loop ctr res blocks ;
      sub res 0 size

    let encrypt ~key ~ctr msg =
      let size = len msg in
      let res  = stream ~key ~ctr size in
      Cs.xor_into msg res size ;
      res

    let decrypt = encrypt

  end

  module GCM_of ( C : Cipher_base ) : GCM = struct

    assert (C.block_size = 16)

    type result = { message : Cstruct.t ; tag : Cstruct.t }
    type key    = C.key

    let of_secret = C.of_secret

    let (key_sizes, block_size) = C.(key_sizes, block_size)

    let encrypt ~key ~iv ?adata cs =
      let (message, tag) =
        Gcm.gcm ~cipher:C.encrypt ~mode:`Encrypt ~key ~iv ?adata cs
      in { message ; tag }

    let decrypt ~key ~iv ?adata cs =
      let (message, tag) =
        Gcm.gcm ~cipher:C.encrypt ~mode:`Decrypt ~key ~iv ?adata cs
      in { message ; tag }

  end

  module CCM_of ( C : Cipher_raw ) : CCM = struct

    assert (C.block_size = 16)

    type key = C.ekey * int

    let bail msg = invalid_arg ("Nocrypto: CCM: " ^ msg)

    let mac_sizes = [| 4; 6; 8; 10; 12; 14; 16 |]

    let of_secret ~maclen sec =
      if Arr.mem maclen mac_sizes then
        (C.e_of_secret sec, maclen)
      else bail "invalid MAC length"

    let (key_sizes, block_size) = C.(key_sizes, block_size)

    let encrypt ~key:(key, maclen) ~nonce ?adata cs =
      Ccm.generation_encryption ~cipher:C.encrypt_block ~key ~nonce ~maclen ?adata cs

    let decrypt ~key:(key, maclen) ~nonce ?adata cs =
      Ccm.decryption_verification ~cipher:C.encrypt_block ~key ~nonce ~maclen ?adata cs

  end

end

module Counters = struct

  open Cstruct
  (* XXX Counters for k*8 block sizes. *)

  module Inc_LE = struct

    let increment cs =
      let rec inc cs i n =
        if n >= 8 then
          let b = Int64.succ LE.(get_uint64 cs i) in
          LE.set_uint64 cs i b ;
          if b = 0L then inc cs (i + 8) (n - 8) in
      inc cs 0 (len cs)
  end

  module Inc_BE = struct

    let increment cs =
      let rec inc cs i =
        if i >= 0 then
          let b = Int64.succ BE.(get_uint64 cs i) in
          BE.set_uint64 cs i b ;
          if b = 0L then inc cs (i - 8) in
      inc cs (len cs - 8)
  end
end

open Native

module AES = struct

  module Raw : Cipher_raw = struct

    open Bindings

    let key_sizes  = [| 16; 24; 32 |]
    let block_size = 16

    type ekey = (Unsigned.ulong Ctypes.ptr) * int
    type dkey = (Unsigned.ulong Ctypes.ptr) * int

    let bail msg = invalid_arg ("Nocrypto: AES: " ^ msg)

    let of_secret ~init sec =
      let size = sec.Cstruct.len in
      if size <> 16 && size <> 24 && size <> 32 then
        bail "secret is not 16, 24 or 32 bytes" ;
      let rk = Ctypes.(allocate_n ulong ~count:(AES.rklength size)) in
      init rk Conv.(cs_ptr sec) (size * 8) ;
      (rk, AES.nrounds size)

    let e_of_secret cs = of_secret ~init:AES.setup_enc cs
    and d_of_secret cs = of_secret ~init:AES.setup_dec cs

    let transform ~f ~key:(rk, rounds) src dst =
      if src.Cstruct.len < 16 || dst.Cstruct.len < 16 then
        bail "message or ciphertext is shorter than 16 bytes" ;
      f rk rounds Conv.(cs_ptr src) Conv.(cs_ptr dst)

    let encrypt_block ~key src dst = transform ~f:AES.enc ~key src dst
    and decrypt_block ~key src dst = transform ~f:AES.dec ~key src dst
  end

  module Base = Modes.Base_of (Raw)

  module ECB = Modes.ECB_of (Raw)
  module CBC = Modes.CBC_of (Raw)
  module CTR = Modes.CTR_of (Raw)
  module GCM = Modes.GCM_of (Base)
<<<<<<< HEAD

=======
  module CCM = Modes.CCM_of (Raw)
>>>>>>> 9a0bdbe1
end


module DES = struct

  module Raw = struct

    open Bindings

    let key_sizes  = [| 24 |]
    let block_size = 8

    type ekey = Unsigned.ulong Ctypes.ptr
    type dkey = Unsigned.ulong Ctypes.ptr

    let bail msg = invalid_arg ("Nocrypto: DES: " ^ msg)

    let of_secret ~direction sec =
      if sec.Cstruct.len <> 24 then bail "secret is not 24 bytes" ;
      let cooked = Ctypes.(allocate_n ulong ~count:96) in
      D3DES.des3key Conv.(cs_ptr sec) direction ;
      D3DES.cp3key cooked ;
      cooked

    let e_of_secret cs = of_secret ~direction:D3DES.en0 cs
    and d_of_secret cs = of_secret ~direction:D3DES.de1 cs

    let encrypt_block ~key src dst =
      if src.Cstruct.len < 8 || dst.Cstruct.len < 8 then
        bail "message or ciphertext is shorter than 8 bytes" ;
      D3DES.use3key key;
      D3DES.ddes Conv.(cs_ptr src) Conv.(cs_ptr dst)

    let decrypt_block = encrypt_block

  end

  module Base = Modes.Base_of (Raw)

  module ECB = Modes.ECB_of (Raw)
  module CBC = Modes.CBC_of (Raw)
  module CTR = Modes.CTR_of (Raw)

end

module type Counter = sig include Counter end

module type T_RAW = sig include Cipher_raw end
module type T_ECB = sig include ECB end
module type T_CBC = sig include CBC end
module type T_GCM = sig include GCM end
module type T_CCM = sig include CCM end
module type T_CTR = functor (C : Counter) -> sig include CTR end<|MERGE_RESOLUTION|>--- conflicted
+++ resolved
@@ -239,11 +239,7 @@
   module CBC = Modes.CBC_of (Raw)
   module CTR = Modes.CTR_of (Raw)
   module GCM = Modes.GCM_of (Base)
-<<<<<<< HEAD
-
-=======
   module CCM = Modes.CCM_of (Raw)
->>>>>>> 9a0bdbe1
 end
 
 
